--- conflicted
+++ resolved
@@ -15,13 +15,8 @@
         with:
           workflow_id: build-docker.yml
           access_token: ${{ github.token }}
-<<<<<<< HEAD
       - uses: actions/checkout@v2.3.4
-      - uses: actions/setup-node@v1
-=======
-      - uses: actions/checkout@v1
       - uses: actions/setup-node@v2.1.4
->>>>>>> 6f05aae2
       - run: npm ci
       - run: npm run lint
       - run: npm test
@@ -37,13 +32,8 @@
         with:
           workflow_id: build-docker.yml
           access_token: ${{ github.token }}
-<<<<<<< HEAD
       - uses: actions/checkout@v2.3.4
-      - uses: actions/setup-node@v1
-=======
-      - uses: actions/checkout@v1
       - uses: actions/setup-node@v2.1.4
->>>>>>> 6f05aae2
         with:
           registry-url: https://registry.npmjs.org/
       - run: npm ci
@@ -58,13 +48,8 @@
     needs:
       - test
     steps:
-<<<<<<< HEAD
       - uses: actions/checkout@v2.3.4
-      - uses: actions/setup-node@v1
-=======
-      - uses: actions/checkout@v1
       - uses: actions/setup-node@v2.1.4
->>>>>>> 6f05aae2
         with:
           registry-url: https://registry.npmjs.org/
       - run: npm ci
